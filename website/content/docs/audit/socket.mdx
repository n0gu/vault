--- conflicted
+++ resolved
@@ -32,11 +32,7 @@
   `127.0.0.1:9090` or `/tmp/audit.sock`.
 
 - `socket_type` `(string: "tcp")` - The socket type to use, any type compatible
-<<<<<<< HEAD
   with <a href="https://golang.org/pkg/net/#Dial">net.Dial</a> is acceptable. It's 
-=======
-  with <a href="https://golang.org/pkg/net/#Dial">net.Dial</a> is acceptable. It's
->>>>>>> b193dcac
   important to note if TCP is used and the destination socket becomes unavailable
   Vault may become unresponsive per [Blocked Audit Devices](docs/audit/#blocked-audit-devices).
 
