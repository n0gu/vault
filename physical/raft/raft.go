--- conflicted
+++ resolved
@@ -15,6 +15,7 @@
 	"time"
 
 	"github.com/armon/go-metrics"
+	"github.com/boltdb/bolt"
 	"github.com/cockroachdb/pebble"
 	"github.com/golang/protobuf/proto"
 	log "github.com/hashicorp/go-hclog"
@@ -383,16 +384,8 @@
 		}
 
 		// Create the backend raft store for logs and stable storage.
-<<<<<<< HEAD
 		raftOptions := raftpebble.Options{
 			Path: filepath.Join(path, "raft.db"),
-=======
-		dbPath := filepath.Join(path, "raft.db")
-		opts := boltOptions(dbPath)
-		raftOptions := raftboltdb.Options{
-			Path:        dbPath,
-			BoltOptions: opts,
->>>>>>> befcb2a5
 		}
 		store, err := raftpebble.New(raftOptions)
 		if err != nil {
@@ -581,7 +574,6 @@
 	b.collectMetricsWithStats(fsmMetrics, sink, "fsm")
 }
 
-<<<<<<< HEAD
 func (b *RaftBackend) collectMetricsWithStats(metrics *pebble.Metrics, sink *metricsutil.ClusterMetricSink, database string) {
 	// txstats := stats.TxStats
 	// labels := []metricsutil.Label{{"database", database}}
@@ -603,29 +595,6 @@
 	// sink.AddSampleWithLabels([]string{"raft_storage", "bolt", "spill", "time"}, float32(txstats.SpillTime), labels)
 	// sink.SetGaugeWithLabels([]string{"raft_storage", "bolt", "write", "count"}, float32(txstats.Write), labels)
 	// sink.AddSampleWithLabels([]string{"raft_storage", "bolt", "write", "time"}, float32(txstats.WriteTime), labels)
-=======
-func (b *RaftBackend) collectMetricsWithStats(stats bolt.Stats, sink *metricsutil.ClusterMetricSink, database string) {
-	txstats := stats.TxStats
-	labels := []metricsutil.Label{{"database", database}}
-	sink.SetGaugeWithLabels([]string{"raft_storage", "bolt", "freelist", "free_pages"}, float32(stats.FreePageN), labels)
-	sink.SetGaugeWithLabels([]string{"raft_storage", "bolt", "freelist", "pending_pages"}, float32(stats.PendingPageN), labels)
-	sink.SetGaugeWithLabels([]string{"raft_storage", "bolt", "freelist", "allocated_bytes"}, float32(stats.FreeAlloc), labels)
-	sink.SetGaugeWithLabels([]string{"raft_storage", "bolt", "freelist", "used_bytes"}, float32(stats.FreelistInuse), labels)
-	sink.SetGaugeWithLabels([]string{"raft_storage", "bolt", "transaction", "started_read_transactions"}, float32(stats.TxN), labels)
-	sink.SetGaugeWithLabels([]string{"raft_storage", "bolt", "transaction", "currently_open_read_transactions"}, float32(stats.OpenTxN), labels)
-	sink.SetGaugeWithLabels([]string{"raft_storage", "bolt", "page", "count"}, float32(txstats.PageCount), labels)
-	sink.SetGaugeWithLabels([]string{"raft_storage", "bolt", "page", "bytes_allocated"}, float32(txstats.PageAlloc), labels)
-	sink.SetGaugeWithLabels([]string{"raft_storage", "bolt", "cursor", "count"}, float32(txstats.CursorCount), labels)
-	sink.SetGaugeWithLabels([]string{"raft_storage", "bolt", "node", "count"}, float32(txstats.NodeCount), labels)
-	sink.SetGaugeWithLabels([]string{"raft_storage", "bolt", "node", "dereferences"}, float32(txstats.NodeDeref), labels)
-	sink.SetGaugeWithLabels([]string{"raft_storage", "bolt", "rebalance", "count"}, float32(txstats.Rebalance), labels)
-	sink.AddSampleWithLabels([]string{"raft_storage", "bolt", "rebalance", "time"}, float32(txstats.RebalanceTime.Milliseconds()), labels)
-	sink.SetGaugeWithLabels([]string{"raft_storage", "bolt", "split", "count"}, float32(txstats.Split), labels)
-	sink.SetGaugeWithLabels([]string{"raft_storage", "bolt", "spill", "count"}, float32(txstats.Spill), labels)
-	sink.AddSampleWithLabels([]string{"raft_storage", "bolt", "spill", "time"}, float32(txstats.SpillTime.Milliseconds()), labels)
-	sink.SetGaugeWithLabels([]string{"raft_storage", "bolt", "write", "count"}, float32(txstats.Write), labels)
-	sink.AddSampleWithLabels([]string{"raft_storage", "bolt", "write", "time"}, float32(txstats.WriteTime.Milliseconds()), labels)
->>>>>>> befcb2a5
 }
 
 // RaftServer has information about a server in the Raft configuration
@@ -1837,45 +1806,4 @@
 	}
 
 	return s.access.Decrypt(ctx, &eblob, nil)
-<<<<<<< HEAD
-=======
-}
-
-// boltOptions returns a bolt.Options struct, suitable for passing to
-// bolt.Open(), pre-configured with all of our preferred defaults.
-func boltOptions(path string) *bolt.Options {
-	o := &bolt.Options{
-		Timeout:        1 * time.Second,
-		FreelistType:   bolt.FreelistMapType,
-		NoFreelistSync: true,
-		MmapFlags:      getMmapFlags(path),
-	}
-
-	if os.Getenv("VAULT_RAFT_FREELIST_TYPE") == "array" {
-		o.FreelistType = bolt.FreelistArrayType
-	}
-
-	if os.Getenv("VAULT_RAFT_FREELIST_SYNC") != "" {
-		o.NoFreelistSync = false
-	}
-
-	// By default, we want to set InitialMmapSize to 100GB, but only on 64bit platforms.
-	// Otherwise, we set it to whatever the value of VAULT_RAFT_INITIAL_MMAP_SIZE
-	// is, assuming it can be parsed as an int. Bolt itself sets this to 0 by default,
-	// so if users are wanting to turn this off, they can also set it to 0. Setting it
-	// to a negative value is the same as not setting it at all.
-	if os.Getenv("VAULT_RAFT_INITIAL_MMAP_SIZE") == "" {
-		o.InitialMmapSize = initialMmapSize
-	} else {
-		imms, err := strconv.Atoi(os.Getenv("VAULT_RAFT_INITIAL_MMAP_SIZE"))
-
-		// If there's an error here, it means they passed something that's not convertible to
-		// a number. Rather than fail startup, just ignore it.
-		if err == nil && imms > 0 {
-			o.InitialMmapSize = imms
-		}
-	}
-
-	return o
->>>>>>> befcb2a5
 }