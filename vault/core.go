--- conflicted
+++ resolved
@@ -2395,45 +2395,8 @@
 		go c.autoRotateBarrierLoop(autoRotateCtx)
 	}
 
-<<<<<<< HEAD
 	// Run setup-like functions
 	if err := runUnsealSetupFunctions(ctx, buildUnsealSetupFunctionSlice(c)); err != nil {
-=======
-	if !c.IsDRSecondary() {
-		if err := c.ensureWrappingKey(ctx); err != nil {
-			return err
-		}
-	}
-	if pluginRuntimeCatalog, err := plugincatalog.SetupPluginRuntimeCatalog(ctx, c.logger, NewBarrierView(c.barrier, pluginRuntimeCatalogPath)); err != nil {
-		return err
-	} else {
-		c.pluginRuntimeCatalog = pluginRuntimeCatalog
-	}
-	if pluginCatalog, err := plugincatalog.SetupPluginCatalog(ctx, c.logger, c.builtinRegistry, NewBarrierView(c.barrier, pluginCatalogPath), c.pluginDirectory, c.enableMlock, c.pluginRuntimeCatalog); err != nil {
-		return err
-	} else {
-		c.pluginCatalog = pluginCatalog
-	}
-	if err := c.loadMounts(ctx); err != nil {
-		return err
-	}
-	if err := c.entSetupFilteredPaths(); err != nil {
-		return err
-	}
-	if err := c.setupMounts(ctx); err != nil {
-		return err
-	}
-	if err := c.entSetupAPILock(ctx); err != nil {
-		return err
-	}
-	if err := c.setupPolicyStore(ctx); err != nil {
-		return err
-	}
-	if err := c.setupManagedKeyRegistry(); err != nil {
-		return err
-	}
-	if err := c.loadCORSConfig(ctx); err != nil {
->>>>>>> 8963ae49
 		return err
 	}
 
