package vault

import (
	"context"
	"errors"
	"io"
	"time"

	"github.com/hashicorp/vault/sdk/logical"
)

var (
	// ErrBarrierSealed is returned if an operation is performed on
	// a sealed barrier. No operation is expected to succeed before unsealing
	ErrBarrierSealed = errors.New("Vault is sealed")

	// ErrBarrierAlreadyInit is returned if the barrier is already
	// initialized. This prevents a re-initialization.
	ErrBarrierAlreadyInit = errors.New("Vault is already initialized")

	// ErrBarrierNotInit is returned if a non-initialized barrier
	// is attempted to be unsealed.
	ErrBarrierNotInit = errors.New("Vault is not initialized")

	// ErrBarrierInvalidKey is returned if the Unseal key is invalid
	ErrBarrierInvalidKey = errors.New("Unseal failed, invalid key")

	// ErrPlaintextTooLarge is returned if a plaintext is offered for encryption
	// that is too large to encrypt in memory
	ErrPlaintextTooLarge = errors.New("plaintext value too large")
)

const (
	// barrierInitPath is the path used to store our init sentinel file
	barrierInitPath = "barrier/init"

	// keyringPath is the location of the keyring data. This is encrypted
	// by the root key.
	keyringPath   = "core/keyring"
	keyringPrefix = "core/"

	// keyringUpgradePrefix is the path used to store keyring update entries.
	// When running in HA mode, the active instance will install the new key
	// and re-write the keyring. For standby instances, they need an upgrade
	// path from key N to N+1. They cannot just use the root key because
	// in the event of a rekey, that root key can no longer decrypt the keyring.
	// When key N+1 is installed, we create an entry at "prefix/N" which uses
	// encryption key N to provide the N+1 key. The standby instances scan
	// for this periodically and refresh their keyring. The upgrade keys
	// are deleted after a few minutes, but this provides enough time for the
	// standby instances to upgrade without causing any disruption.
	keyringUpgradePrefix = "core/upgrade/"

	// rootKeyPath is the location of the root key. This is encrypted
	// by the latest key in the keyring. This is only used by standby instances
	// to handle the case of a rekey. If the active instance does a rekey,
	// the standby instances can no longer reload the keyring since they
	// have the old root key. This key can be decrypted if you have the
	// keyring to discover the new root key. The new root key is then
	// used to reload the keyring itself.
	rootKeyPath = "core/master"

	// shamirKekPath is used with Shamir in v1.3+ to store a copy of the
	// unseal key behind the barrier.  As with rootKeyPath this is primarily
	// used by standbys to handle rekeys.  It also comes into play when restoring
	// raft snapshots.
	shamirKekPath = "core/shamir-kek"
)

// SecurityBarrier is a critical component of Vault. It is used to wrap
// an untrusted physical backend and provide a single point of encryption,
// decryption and checksum verification. The goal is to ensure that any
// data written to the barrier is confidential and that integrity is preserved.
// As a real-world analogy, this is the steel and concrete wrapper around
// a Vault. The barrier should only be Unlockable given its key.
type SecurityBarrier interface {
	// Initialized checks if the barrier has been initialized
	// and has a root key set.
	Initialized(ctx context.Context) (bool, error)

	// Initialize works only if the barrier has not been initialized
	// and makes use of the given root key.  When sealKey is provided
	// it's because we're using a new-style Shamir seal, and rootKey
	// is to be stored using sealKey to encrypt it.
	Initialize(ctx context.Context, rootKey []byte, sealKey []byte, random io.Reader) error

	// GenerateKey is used to generate a new key
	GenerateKey(io.Reader) ([]byte, error)

	// KeyLength is used to sanity check a key
	KeyLength() (int, int)

	// Sealed checks if the barrier has been unlocked yet. The Barrier
	// is not expected to be able to perform any CRUD until it is unsealed.
	Sealed() (bool, error)

	// Unseal is used to provide the unseal key which permits the barrier
	// to be unsealed. If the key is not correct, the barrier remains sealed.
	Unseal(ctx context.Context, key []byte) error

	// VerifyRoot is used to check if the given key matches the root key
	VerifyRoot(key []byte) error

	// SetRootKey is used to directly set a new root key. This is used in
	// replicated scenarios due to the chicken and egg problem of reloading the
	// keyring from disk before we have the root key to decrypt it.
	SetRootKey(key []byte) error

	// ReloadKeyring is used to re-read the underlying keyring.
	// This is used for HA deployments to ensure the latest keyring
	// is present in the leader.
	ReloadKeyring(ctx context.Context) error

	// ReloadRootKey is used to re-read the underlying root key.
	// This is used for HA deployments to ensure the latest root key
	// is available for keyring reloading.
	ReloadRootKey(ctx context.Context) error

	// Seal is used to re-seal the barrier. This requires the barrier to
	// be unsealed again to perform any further operations.
	Seal() error

	// Rotate is used to create a new encryption key. All future writes
	// should use the new key, while old values should still be decryptable.
	Rotate(ctx context.Context, reader io.Reader) (uint32, error)

	// CreateUpgrade creates an upgrade path key to the given term from the previous term
	CreateUpgrade(ctx context.Context, term uint32) error

	// DestroyUpgrade destroys the upgrade path key to the given term
	DestroyUpgrade(ctx context.Context, term uint32) error

	// CheckUpgrade looks for an upgrade to the current term and installs it
	CheckUpgrade(ctx context.Context) (bool, uint32, error)

	// ActiveKeyInfo is used to inform details about the active key
	ActiveKeyInfo() (*KeyInfo, error)

<<<<<<< HEAD
	// Rekey is used to change the root key used to protect the keyring
=======
	// RotationConfig returns the auto-rotation config for the barrier key
	RotationConfig() (KeyRotationConfig, error)

	// SetRotationConfig updates the auto-rotation config for the barrier key
	SetRotationConfig(ctx context.Context, config KeyRotationConfig) error

	// Rekey is used to change the master key used to protect the keyring
>>>>>>> 9338b5ad
	Rekey(context.Context, []byte) error

	// For replication we must send over the keyring, so this must be available
	Keyring() (*Keyring, error)

	// For encryption count shipping, a function which handles updating local encryption counts if the consumer succeeds.
	// This isolates the barrier code from the replication system
	ConsumeEncryptionCount(consumer func(int64) error) error

	// Add encryption counts from a remote source (downstream cluster node)
	AddRemoteEncryptions(encryptions int64)

	// Check whether an automatic rotation is due
	CheckBarrierAutoRotate(ctx context.Context) (string, error)

	// SecurityBarrier must provide the storage APIs
	logical.Storage

	// SecurityBarrier must provide the encryption APIs
	BarrierEncryptor
}

// BarrierStorage is the storage only interface required for a Barrier.
type BarrierStorage interface {
	// Put is used to insert or update an entry
	Put(ctx context.Context, entry *logical.StorageEntry) error

	// Get is used to fetch an entry
	Get(ctx context.Context, key string) (*logical.StorageEntry, error)

	// Delete is used to permanently delete an entry
	Delete(ctx context.Context, key string) error

	// List is used ot list all the keys under a given
	// prefix, up to the next prefix.
	List(ctx context.Context, prefix string) ([]string, error)
}

// BarrierEncryptor is the in memory only interface that does not actually
// use the underlying barrier. It is used for lower level modules like the
// Write-Ahead-Log and Merkle index to allow them to use the barrier.
type BarrierEncryptor interface {
	Encrypt(ctx context.Context, key string, plaintext []byte) ([]byte, error)
	Decrypt(ctx context.Context, key string, ciphertext []byte) ([]byte, error)
}

// KeyInfo is used to convey information about the encryption key
type KeyInfo struct {
	Term        int
	InstallTime time.Time
	Encryptions int64
}<|MERGE_RESOLUTION|>--- conflicted
+++ resolved
@@ -136,17 +136,12 @@
 	// ActiveKeyInfo is used to inform details about the active key
 	ActiveKeyInfo() (*KeyInfo, error)
 
-<<<<<<< HEAD
-	// Rekey is used to change the root key used to protect the keyring
-=======
 	// RotationConfig returns the auto-rotation config for the barrier key
 	RotationConfig() (KeyRotationConfig, error)
 
 	// SetRotationConfig updates the auto-rotation config for the barrier key
 	SetRotationConfig(ctx context.Context, config KeyRotationConfig) error
 
-	// Rekey is used to change the master key used to protect the keyring
->>>>>>> 9338b5ad
 	Rekey(context.Context, []byte) error
 
 	// For replication we must send over the keyring, so this must be available
