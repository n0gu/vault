// Copyright (c) HashiCorp, Inc.
// SPDX-License-Identifier: MPL-2.0

package pki

import (
	"crypto/rand"
	"encoding/base64"
	"errors"
	"fmt"
	"io"
	"strings"
	"sync"
	"sync/atomic"
	"time"

	"github.com/hashicorp/vault/sdk/framework"
	"github.com/hashicorp/vault/sdk/logical"
)

const (
	// How long nonces are considered valid.
	nonceExpiry = 15 * time.Minute

<<<<<<< HEAD
	// Path Prefixes // TODO, these are the things to tidy
	acmePathPrefix          = "acme/"
	acmeAccountPrefix       = acmePathPrefix + "accounts/"
	acmeThumbprintPrefix    = acmePathPrefix + "account-thumbprints/"
	acmeAuthroizationPrefix = acmePathPrefix + "authz/" // TODO: These contain the challenges, which will need to be cleaned up by tidy (need to wait on orders)
=======
	// How many bytes are in a token. Per RFC 8555 Section
	// 8.3. HTTP Challenge and Section 11.3 Token Entropy:
	//
	// > token (required, string):  A random value that uniquely identifies
	// >   the challenge.  This value MUST have at least 128 bits of entropy.
	tokenBytes = 128 / 8

	// Path Prefixes
	acmePathPrefix       = "acme/"
	acmeAccountPrefix    = acmePathPrefix + "accounts/"
	acmeThumbprintPrefix = acmePathPrefix + "account-thumbprints/"
>>>>>>> acfc862b
)

type acmeState struct {
	nextExpiry *atomic.Int64
	nonces     *sync.Map // map[string]time.Time
}

type acmeThumbprint struct {
	Kid        string `json:"kid"`
	Thumbprint string `json:"-"`
}

func NewACMEState() *acmeState {
	return &acmeState{
		nextExpiry: new(atomic.Int64),
		nonces:     new(sync.Map),
	}
}

func generateNonce() (string, error) {
	return generateRandomBase64(21)
}

func generateRandomBase64(srcBytes int) (string, error) {
	data := make([]byte, 21)
	if _, err := io.ReadFull(rand.Reader, data); err != nil {
		return "", err
	}

	return base64.RawURLEncoding.EncodeToString(data), nil
}

func (a *acmeState) GetNonce() (string, time.Time, error) {
	now := time.Now()
	nonce, err := generateNonce()
	if err != nil {
		return "", now, err
	}

	then := now.Add(nonceExpiry)
	a.nonces.Store(nonce, then)

	nextExpiry := a.nextExpiry.Load()
	next := time.Unix(nextExpiry, 0)
	if now.After(next) || then.Before(next) {
		a.nextExpiry.Store(then.Unix())
	}

	return nonce, then, nil
}

func (a *acmeState) RedeemNonce(nonce string) bool {
	rawTimeout, present := a.nonces.LoadAndDelete(nonce)
	if !present {
		return false
	}

	timeout := rawTimeout.(time.Time)
	if time.Now().After(timeout) {
		return false
	}

	return true
}

func (a *acmeState) DoTidyNonces() {
	now := time.Now()
	expiry := a.nextExpiry.Load()
	then := time.Unix(expiry, 0)

	if expiry == 0 || now.After(then) {
		a.TidyNonces()
	}
}

func (a *acmeState) TidyNonces() {
	now := time.Now()
	nextRun := now.Add(nonceExpiry)

	a.nonces.Range(func(key, value any) bool {
		timeout := value.(time.Time)
		if now.After(timeout) {
			a.nonces.Delete(key)
		}

		if timeout.Before(nextRun) {
			nextRun = timeout
		}

		return false /* don't quit looping */
	})

	a.nextExpiry.Store(nextRun.Unix())
}

type ACMEAccountStatus string

func (aas ACMEAccountStatus) String() string {
	return string(aas)
}

const (
	StatusValid       ACMEAccountStatus = "valid"
	StatusDeactivated ACMEAccountStatus = "deactivated"
	StatusRevoked     ACMEAccountStatus = "revoked"
)

type acmeAccount struct {
	KeyId                string            `json:"-"`
	Status               ACMEAccountStatus `json:"status"`
	Contact              []string          `json:"contact"`
	TermsOfServiceAgreed bool              `json:"termsOfServiceAgreed"`
	Jwk                  []byte            `json:"jwk"`
	LastAccessDate       time.Time         `json:"last_access_date"`
	MarkedAsRevokedDate  *time.Time        `json:"marked_as_revoked_date"`
}

type acmeOrder struct {
	OrderId          string              `json:"-"`
	AccountId        string              `json:"account-id"`
	Status           ACMEOrderStatusType `json:"status"`
	Expires          string              `json:"expires"`
	NotBefore        string              `json:"not-before"`
	NotAfter         string              `json:"not-after"`
	Identifiers      []*ACMEIdentifier   `json:"identifiers"`
	AuthorizationIds []string            `json:"authorization-ids"`
}

func (a *acmeState) CreateAccount(ac *acmeContext, c *jwsCtx, contact []string, termsOfServiceAgreed bool) (*acmeAccount, error) {
	// Write out the thumbprint value/entry out first, if we get an error mid-way through
	// this is easier to recover from. The new kid with the same existing public key
	// will rewrite the thumbprint entry. This goes in hand with LoadAccountByKey that
	// will return a nil, nil value if the referenced kid in a loaded thumbprint does not
	// exist. This effectively makes this self-healing IF the end-user re-attempts the
	// account creation with the same public key.
	thumbprint, err := c.GetKeyThumbprint()
	if err != nil {
		return nil, fmt.Errorf("failed generating thumbprint: %w", err)
	}

	thumbPrint := &acmeThumbprint{
		Kid:        c.Kid,
		Thumbprint: thumbprint,
	}
	thumbPrintEntry, err := logical.StorageEntryJSON(acmeThumbprintPrefix+thumbprint, thumbPrint)
	if err != nil {
		return nil, fmt.Errorf("error generating account thumbprint entry: %w", err)
	}

	if err = ac.sc.Storage.Put(ac.sc.Context, thumbPrintEntry); err != nil {
		return nil, fmt.Errorf("error writing account thumbprint entry: %w", err)
	}

	// Now write out the main value that the thumbprint points too.
	acct := &acmeAccount{
		KeyId:                c.Kid,
		Contact:              contact,
		TermsOfServiceAgreed: termsOfServiceAgreed,
		Jwk:                  c.Jwk,
		Status:               StatusValid,
		LastAccessDate:       time.Now(),
		MarkedAsRevokedDate:  nil,
	}
	json, err := logical.StorageEntryJSON(acmeAccountPrefix+c.Kid, acct)
	if err != nil {
		return nil, fmt.Errorf("error creating account entry: %w", err)
	}

	if err := ac.sc.Storage.Put(ac.sc.Context, json); err != nil {
		return nil, fmt.Errorf("error writing account entry: %w", err)
	}

	return acct, nil
}

func (a *acmeState) UpdateAccount(ac *acmeContext, acct *acmeAccount) error {
	json, err := logical.StorageEntryJSON(acmeAccountPrefix+acct.KeyId, acct)
	if err != nil {
		return fmt.Errorf("error creating account entry: %w", err)
	}

	if err := ac.sc.Storage.Put(ac.sc.Context, json); err != nil {
		return fmt.Errorf("error writing account entry: %w", err)
	}

	return nil
}

// LoadAccount will load the account object based on the passed in keyId field value
// otherwise will return an error if the account does not exist.
func (a *acmeState) LoadAccount(ac *acmeContext, keyId string) (*acmeAccount, error) {
	entry, err := ac.sc.Storage.Get(ac.sc.Context, acmeAccountPrefix+keyId)
	if err != nil {
		return nil, fmt.Errorf("error loading account: %w", err)
	}
	if entry == nil {
		return nil, fmt.Errorf("account not found: %w", ErrAccountDoesNotExist)
	}

	var acct acmeAccount
	err = entry.DecodeJSON(&acct)
	if err != nil {
		return nil, fmt.Errorf("error decoding account: %w", err)
	}

	acct.KeyId = keyId

	return &acct, nil
}

func (a *acmeState) DeleteAccountByThumbprint(ac *acmeContext, keyThumbprint string) error {
	thumbprintEntry, err := ac.sc.Storage.Get(ac.sc.Context, acmeThumbprintPrefix+keyThumbprint)
	if err != nil {
		return fmt.Errorf("error retrieving thumbprint entry %v, unable to find corresponding account entry: %w", keyThumbprint, err)
	}
	if thumbprintEntry == nil {
		return fmt.Errorf("empty thumbprint entry %v, unable to find corresponding account entry", keyThumbprint)
	}

	var thumbprint acmeThumbprint
	err = thumbprintEntry.DecodeJSON(&thumbprint)
	if err != nil {
		return fmt.Errorf("unable to decode thumbprint entry %v to find account entry: %w", keyThumbprint, err)
	}

	if len(thumbprint.Kid) == 0 {
		return fmt.Errorf("unable to find account entry: empty kid within thumbprint entry: %s", keyThumbprint)
	}

	// We Delete the Account Associated with this Thumbprint:
	err = ac.sc.Storage.Delete(ac.sc.Context, acmeAccountPrefix+thumbprint.Kid)
	if err != nil {
		return err
	}

	// Now we delete the Thumbprint Associated with the Account:
	err = ac.sc.Storage.Delete(ac.sc.Context, acmeThumbprintPrefix+keyThumbprint)
	if err != nil {
		return err
	}

	return nil
}

// LoadAccountByKey will attempt to load the account based on a key thumbprint. If the thumbprint
// or kid is unknown a nil, nil will be returned.
func (a *acmeState) LoadAccountByKey(ac *acmeContext, keyThumbprint string) (*acmeAccount, error) {
	thumbprintEntry, err := ac.sc.Storage.Get(ac.sc.Context, acmeThumbprintPrefix+keyThumbprint)
	if err != nil {
		return nil, fmt.Errorf("failed loading acme thumbprintEntry for key: %w", err)
	}
	if thumbprintEntry == nil {
		return nil, nil
	}

	var thumbprint acmeThumbprint
	err = thumbprintEntry.DecodeJSON(&thumbprint)
	if err != nil {
		return nil, fmt.Errorf("failed decoding thumbprint entry: %s: %w", keyThumbprint, err)
	}

	if len(thumbprint.Kid) == 0 {
		return nil, fmt.Errorf("empty kid within thumbprint entry: %s", keyThumbprint)
	}

	acct, err := a.LoadAccount(ac, thumbprint.Kid)
	if err != nil {
		// If we fail to lookup the account that the thumbprint entry references, assume a bad
		// write previously occurred in which we managed to write out the thumbprint but failed
		// writing out the main account information.
		if errors.Is(err, ErrAccountDoesNotExist) {
			return nil, nil
		}
		return nil, err
	}

	return acct, nil
}

func (a *acmeState) TidyAcmeAccount(ac *acmeContext, keyThumbprint string, markRevokedIfLastAccessedBefore time.Time, deleteIfMarkedRevokedBefore time.Time) (wasRevoked bool, wasDeleted bool, err error) {
	acmeAccount, err := a.LoadAccountByKey(ac, keyThumbprint)
	if err != nil { // Possibly Already Deleted
		return false, false, err
	}
	if acmeAccount.MarkedAsRevokedDate != nil && !acmeAccount.MarkedAsRevokedDate.IsZero() && acmeAccount.MarkedAsRevokedDate.Before(deleteIfMarkedRevokedBefore) {
		err := a.DeleteAccountByThumbprint(ac, keyThumbprint)
		if err != nil {
			return false, false, err
		}
		return false, true, nil
	}
	if acmeAccount.LastAccessDate.Before(markRevokedIfLastAccessedBefore) {
		acmeAccount.MarkedAsRevokedDate = new(time.Time)
		*acmeAccount.MarkedAsRevokedDate = time.Now()
		acmeAccount.Status = StatusRevoked
		err := a.UpdateAccount(ac, acmeAccount)
		if err != nil {
			return false, false, err
		}
		return true, false, nil
	}

	return false, false, nil
}

func (a *acmeState) LoadJWK(ac *acmeContext, keyId string) ([]byte, error) {
	key, err := a.LoadAccount(ac, keyId)
	if err != nil {
		return nil, err
	}

	if len(key.Jwk) == 0 {
		return nil, fmt.Errorf("malformed key entry lacks JWK")
	}

	return key.Jwk, nil
}

func (a *acmeState) LoadAuthorization(ac *acmeContext, userCtx *jwsCtx, authId string) (*ACMEAuthorization, error) {
	if authId == "" {
		return nil, fmt.Errorf("malformed authorization identifier")
	}

	authorizationPath := getAuthorizationPath(userCtx.Kid, authId)

	entry, err := ac.sc.Storage.Get(ac.sc.Context, authorizationPath)
	if err != nil {
		return nil, fmt.Errorf("error loading authorization: %w", err)
	}

	if entry == nil {
		return nil, fmt.Errorf("authorization does not exist: %w", ErrMalformed)
	}

	var authz ACMEAuthorization
	err = entry.DecodeJSON(&authz)
	if err != nil {
		return nil, fmt.Errorf("error decoding authorization: %w", err)
	}

	if userCtx.Kid != authz.AccountId {
		return nil, ErrUnauthorized
	}

	return &authz, nil
}

func (a *acmeState) SaveAuthorization(ac *acmeContext, authz *ACMEAuthorization) error {
	if authz.Id == "" {
		return fmt.Errorf("invalid authorization, missing id")
	}

	if authz.AccountId == "" {
		return fmt.Errorf("invalid authorization, missing account id")
	}
	path := getAuthorizationPath(authz.AccountId, authz.Id)
	json, err := logical.StorageEntryJSON(path, authz)
	if err != nil {
		return fmt.Errorf("error creating authorization entry: %w", err)
	}

	if err = ac.sc.Storage.Put(ac.sc.Context, json); err != nil {
		return fmt.Errorf("error writing authorization entry: %w", err)
	}

	return nil
}

func (a *acmeState) ParseRequestParams(ac *acmeContext, data *framework.FieldData) (*jwsCtx, map[string]interface{}, error) {
	var c jwsCtx
	var m map[string]interface{}

	// Parse the key out.
	rawJWKBase64, ok := data.GetOk("protected")
	if !ok {
		return nil, nil, fmt.Errorf("missing required field 'protected': %w", ErrMalformed)
	}
	jwkBase64 := rawJWKBase64.(string)

	jwkBytes, err := base64.RawURLEncoding.DecodeString(jwkBase64)
	if err != nil {
		return nil, nil, fmt.Errorf("failed to base64 parse 'protected': %s: %w", err, ErrMalformed)
	}
	if err = c.UnmarshalJSON(a, ac, jwkBytes); err != nil {
		return nil, nil, fmt.Errorf("failed to json unmarshal 'protected': %w", err)
	}

	// Since we already parsed the header to verify the JWS context, we
	// should read and redeem the nonce here too, to avoid doing any extra
	// work if it is invalid.
	if !a.RedeemNonce(c.Nonce) {
		return nil, nil, fmt.Errorf("invalid or reused nonce: %w", ErrBadNonce)
	}

	rawPayloadBase64, ok := data.GetOk("payload")
	if !ok {
		return nil, nil, fmt.Errorf("missing required field 'payload': %w", ErrMalformed)
	}
	payloadBase64 := rawPayloadBase64.(string)

	rawSignatureBase64, ok := data.GetOk("signature")
	if !ok {
		return nil, nil, fmt.Errorf("missing required field 'signature': %w", ErrMalformed)
	}
	signatureBase64 := rawSignatureBase64.(string)

	// go-jose only seems to support compact signature encodings.
	compactSig := fmt.Sprintf("%v.%v.%v", jwkBase64, payloadBase64, signatureBase64)
	m, err = c.VerifyJWS(compactSig)
	if err != nil {
		return nil, nil, fmt.Errorf("failed to verify signature: %w", err)
	}

	return &c, m, nil
}

func (a *acmeState) LoadOrder(ac *acmeContext, userCtx *jwsCtx, orderId string) (*acmeOrder, error) {
	path := getOrderPath(userCtx.Kid, orderId)
	entry, err := ac.sc.Storage.Get(ac.sc.Context, path)
	if err != nil {
		return nil, fmt.Errorf("error loading order: %w", err)
	}

	if entry == nil {
		return nil, fmt.Errorf("order does not exist: %w", ErrMalformed)
	}

	var order acmeOrder
	err = entry.DecodeJSON(&order)
	if err != nil {
		return nil, fmt.Errorf("error decoding order: %w", err)
	}

	if userCtx.Kid != order.AccountId {
		return nil, ErrUnauthorized
	}

	order.OrderId = orderId

	return &order, nil
}

func (a *acmeState) SaveOrder(ac *acmeContext, order *acmeOrder) error {
	if order.OrderId == "" {
		return fmt.Errorf("invalid order, missing order id")
	}

	if order.AccountId == "" {
		return fmt.Errorf("invalid order, missing account id")
	}
	path := getOrderPath(order.AccountId, order.OrderId)
	json, err := logical.StorageEntryJSON(path, order)
	if err != nil {
		return fmt.Errorf("error serializing order entry: %w", err)
	}

	if err = ac.sc.Storage.Put(ac.sc.Context, json); err != nil {
		return fmt.Errorf("error writing order entry: %w", err)
	}

	return nil
}

func (a *acmeState) ListOrderIds(ac *acmeContext, accountId string) ([]string, error) {
	accountOrderPrefixPath := acmeAccountPrefix + accountId + "/orders/"

	rawOrderIds, err := ac.sc.Storage.List(ac.sc.Context, accountOrderPrefixPath)
	if err != nil {
		return nil, fmt.Errorf("failed listing order ids for account %s: %w", accountId, err)
	}

	orderIds := []string{}
	for _, order := range rawOrderIds {
		if strings.HasSuffix(order, "/") {
			// skip any folders we might have for some reason
			continue
		}
		orderIds = append(orderIds, order)
	}
	return orderIds, nil
}

func getAuthorizationPath(accountId string, authId string) string {
	return acmeAccountPrefix + accountId + "/authorizations/" + authId
}

func getOrderPath(accountId string, orderId string) string {
	return acmeAccountPrefix + accountId + "/orders/" + orderId
}

func getACMEToken() (string, error) {
	return generateRandomBase64(tokenBytes)
}<|MERGE_RESOLUTION|>--- conflicted
+++ resolved
@@ -22,13 +22,6 @@
 	// How long nonces are considered valid.
 	nonceExpiry = 15 * time.Minute
 
-<<<<<<< HEAD
-	// Path Prefixes // TODO, these are the things to tidy
-	acmePathPrefix          = "acme/"
-	acmeAccountPrefix       = acmePathPrefix + "accounts/"
-	acmeThumbprintPrefix    = acmePathPrefix + "account-thumbprints/"
-	acmeAuthroizationPrefix = acmePathPrefix + "authz/" // TODO: These contain the challenges, which will need to be cleaned up by tidy (need to wait on orders)
-=======
 	// How many bytes are in a token. Per RFC 8555 Section
 	// 8.3. HTTP Challenge and Section 11.3 Token Entropy:
 	//
@@ -40,7 +33,6 @@
 	acmePathPrefix       = "acme/"
 	acmeAccountPrefix    = acmePathPrefix + "accounts/"
 	acmeThumbprintPrefix = acmePathPrefix + "account-thumbprints/"
->>>>>>> acfc862b
 )
 
 type acmeState struct {
