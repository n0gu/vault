--- conflicted
+++ resolved
@@ -14,12 +14,7 @@
 	// Whether cgo is enabled or not; set at build time
 	CgoEnabled bool
 
-<<<<<<< HEAD
-	Version           = "1.15.0"
-	VersionPrerelease = "beta1"
-=======
 	Version           = "1.14.0"
 	VersionPrerelease = "rc1"
->>>>>>> a6060464
 	VersionMetadata   = ""
 )